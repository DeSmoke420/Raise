--- conflicted
+++ resolved
@@ -1,4 +1,4 @@
-<<<<<<< HEAD
+
 <!DOCTYPE html>
 <html lang="en">
 <head>
@@ -903,200 +903,6 @@
   </script>
 </body>
 </html>
-=======
-<!DOCTYPE html>
-<html lang="en">
-<head>
-  <meta charset="UTF-8" />
-  <meta name="viewport" content="width=device-width, initial-scale=1.0"/>
-  <title>AI Forecast Intelligence Platform</title>
-  <script src="https://cdnjs.cloudflare.com/ajax/libs/xlsx/0.18.5/xlsx.full.min.js"></script>
-  <link href="https://fonts.googleapis.com/css2?family=Inter:wght@300;400;500;600;700&display=swap" rel="stylesheet">
-  <link href="https://cdnjs.cloudflare.com/ajax/libs/font-awesome/6.4.0/css/all.min.css" rel="stylesheet">
-  <style>
-    :root {
-      --primary-color: #6366f1;
-      --primary-dark: #4f46e5;
-      --primary-light: #818cf8;
-      --secondary-color: #10b981;
-      --accent-color: #f59e0b;
-      --warning-color: #f59e0b;
-      --error-color: #ef4444;
-      --bg-color: #f8fafc;
-      --card-bg: #ffffff;
-      --text-primary: #1e293b;
-      --text-secondary: #64748b;
-      --text-muted: #94a3b8;
-      --border-color: #e2e8f0;
-      --shadow-sm: 0 1px 2px 0 rgb(0 0 0 / 0.05);
-      --shadow-md: 0 4px 6px -1px rgb(0 0 0 / 0.1), 0 2px 4px -2px rgb(0 0 0 / 0.1);
-      --shadow-lg: 0 10px 15px -3px rgb(0 0 0 / 0.1), 0 4px 6px -4px rgb(0 0 0 / 0.1);
-      --shadow-xl: 0 20px 25px -5px rgb(0 0 0 / 0.1), 0 8px 10px -6px rgb(0 0 0 / 0.1);
-      --radius-sm: 0.375rem;
-      --radius-md: 0.5rem;
-      --radius-lg: 0.75rem;
-      --radius-xl: 1rem;
-      --font-family: 'Inter', -apple-system, BlinkMacSystemFont, 'Segoe UI', Roboto, sans-serif;
-    }
-
-    * {
-      margin: 0;
-      padding: 0;
-      box-sizing: border-box;
-    }
-
-    body, html {
-      height: 100%;
-      background: linear-gradient(135deg, #667eea 0%, #764ba2 100%);
-      font-family: var(--font-family);
-      color: var(--text-primary);
-      line-height: 1.6;
-    }
-
-    .container {
-      min-height: 100vh;
-      display: flex;
-      align-items: center;
-      justify-content: center;
-      padding: 2rem;
-    }
-
-    .card {
-      background: var(--card-bg);
-      border-radius: var(--radius-xl);
-      box-shadow: var(--shadow-xl);
-      padding: 3rem;
-      width: 100%;
-      max-width: 700px;
-      position: relative;
-      overflow: hidden;
-    }
-
-    .card::before {
-      content: '';
-      position: absolute;
-      top: 0;
-      left: 0;
-      right: 0;
-      height: 4px;
-      background: linear-gradient(90deg, var(--primary-color), var(--secondary-color));
-    }
-
-    .header {
-      text-align: center;
-      margin-bottom: 2.5rem;
-    }
-
-    .logo {
-      width: 64px;
-      height: 64px;
-      background: linear-gradient(135deg, var(--primary-color), var(--primary-light));
-      border-radius: var(--radius-lg);
-      display: flex;
-      align-items: center;
-      justify-content: center;
-      margin: 0 auto 1.5rem;
-      box-shadow: var(--shadow-md);
-    }
-
-    .logo i {
-      font-size: 1.75rem;
-      color: white;
-    }
-
-    h1 {
-      font-size: 2rem;
-      font-weight: 700;
-      color: var(--text-primary);
-      margin-bottom: 0.5rem;
-      background: linear-gradient(135deg, var(--primary-color), var(--secondary-color));
-      -webkit-background-clip: text;
-      -webkit-text-fill-color: transparent;
-      background-clip: text;
-    }
-
-    .subtitle {
-      color: var(--text-secondary);
-      font-size: 1.1rem;
-      font-weight: 400;
-    }
-
-    .btn {
-      display: flex;
-      align-items: center;
-      justify-content: center;
-      gap: 0.75rem;
-      width: 100%;
-      padding: 1rem 1.5rem;
-      border: none;
-      border-radius: var(--radius-lg);
-      font-size: 1rem;
-      font-weight: 600;
-      text-decoration: none;
-      cursor: pointer;
-      transition: all 0.2s ease;
-      margin-bottom: 1rem;
-      position: relative;
-      overflow: hidden;
-    }
-
-    .btn-primary {
-      background: linear-gradient(135deg, var(--primary-color), var(--primary-dark));
-      color: white;
-      box-shadow: var(--shadow-md);
-    }
-
-    .btn-primary:hover {
-      transform: translateY(-2px);
-      box-shadow: var(--shadow-lg);
-    }
-
-    .btn-secondary {
-      background: var(--bg-color);
-      color: var(--text-primary);
-      border: 2px solid var(--border-color);
-    }
-
-    .btn-secondary:hover {
-      background: var(--border-color);
-      transform: translateY(-1px);
-    }
-
-    .btn-back {
-      background: transparent;
-      color: var(--text-secondary);
-      border: 2px solid var(--border-color);
-      font-weight: 500;
-    }
-
-    .btn-back:hover {
-      background: var(--bg-color);
-      color: var(--text-primary);
-    }
-
-    .btn:disabled {
-      opacity: 0.6;
-      cursor: not-allowed;
-      transform: none !important;
-    }
-
-    .field {
-      margin-bottom: 1.5rem;
-    }
-
-    label {
-      display: block;
-      margin-bottom: 0.5rem;
-      color: var(--text-primary);
-      font-weight: 600;
-      font-size: 0.95rem;
-    }
-
-    .input-group {
-      position: relative;
-    }
-
-    .input-group i {
       position: absolute;
       left: 1rem;
       top: 50%;
@@ -1807,5 +1613,4 @@
     });
   </script>
 </body>
-</html>
->>>>>>> d8449428
+</html>